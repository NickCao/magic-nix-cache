--- conflicted
+++ resolved
@@ -23,17 +23,9 @@
 sha2 = { version = "0.10.6", default-features = false }
 reqwest = { version = "0.11.17", default-features = false, features = ["blocking", "rustls-tls-native-roots", "trust-dns"] }
 netrc-rs = "0.1.2"
-<<<<<<< HEAD
 attic = { git = "https://github.com/DeterminateSystems/attic", branch = "fixups-for-magic-nix-cache" }
 attic-client = { git = "https://github.com/DeterminateSystems/attic", branch = "fixups-for-magic-nix-cache" }
-=======
-attic = { git = "ssh://git@github.com/DeterminateSystems/attic-priv", branch = "main" }
-#attic = { path = "../../attic-priv/attic" }
-attic-client = { git = "ssh://git@github.com/DeterminateSystems/attic-priv", branch = "main" }
-#attic-client = { path = "../../attic-priv/client" }
-attic-server = { git = "ssh://git@github.com/DeterminateSystems/attic-priv", branch = "main" }
-#attic-server = { path = "../../attic-priv/server" }
->>>>>>> 9bf26f06
+attic-server = { git = "https://github.com/DeterminateSystems/attic", branch = "fixups-for-magic-nix-cache" }
 indicatif = "0.17"
 anyhow = "1.0.71"
 tempfile = "3.9"
